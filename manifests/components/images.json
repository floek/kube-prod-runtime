{
    "alertmanager": "bitnami/alertmanager:0.16.1-r1",
    "cert-manager": "bitnami/cert-manager:0.6.2-r10",
    "configmap-reload": "jimmidyson/configmap-reload:v0.2.2",
    "elasticsearch": "bitnami/elasticsearch:6.6.2-r1",
    "external-dns": "bitnami/external-dns:0.5.11-r1",
    "fluentd": "bitnami/fluentd:1.4.0-r5",
<<<<<<< HEAD
    "grafana": "bitnami/grafana:6.0.1-r2",
    "kibana": "bitnami/kibana:6.6.1-r0",
=======
    "grafana": "bitnami/grafana:5.4.3-r18",
    "kibana": "bitnami/kibana:6.6.2-r4",
>>>>>>> 8f119f75
    "nginx-ingress-controller": "bitnami/nginx-ingress-controller:0.23.0-r5",
    "oauth2_proxy": "bitnami/oauth2-proxy:3.1.0-r1",
    "prometheus": "bitnami/prometheus:2.8.0-r4"
}<|MERGE_RESOLUTION|>--- conflicted
+++ resolved
@@ -5,13 +5,8 @@
     "elasticsearch": "bitnami/elasticsearch:6.6.2-r1",
     "external-dns": "bitnami/external-dns:0.5.11-r1",
     "fluentd": "bitnami/fluentd:1.4.0-r5",
-<<<<<<< HEAD
     "grafana": "bitnami/grafana:6.0.1-r2",
-    "kibana": "bitnami/kibana:6.6.1-r0",
-=======
-    "grafana": "bitnami/grafana:5.4.3-r18",
     "kibana": "bitnami/kibana:6.6.2-r4",
->>>>>>> 8f119f75
     "nginx-ingress-controller": "bitnami/nginx-ingress-controller:0.23.0-r5",
     "oauth2_proxy": "bitnami/oauth2-proxy:3.1.0-r1",
     "prometheus": "bitnami/prometheus:2.8.0-r4"
