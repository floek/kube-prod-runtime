--- conflicted
+++ resolved
@@ -5,13 +5,8 @@
     "elasticsearch": "bitnami/elasticsearch:6.7.2-r0",
     "external-dns": "bitnami/external-dns:0.5.13-r0",
     "fluentd": "bitnami/fluentd:1.4.2-r4",
-<<<<<<< HEAD
-    "grafana": "bitnami/grafana:6.1.4-r2",
+    "grafana": "bitnami/grafana:6.1.6-r3",
     "kibana": "bitnami/kibana:6.7.2-r1",
-=======
-    "grafana": "bitnami/grafana:6.1.6-r3",
-    "kibana": "bitnami/kibana:6.7.1-r1",
->>>>>>> 25e5257b
     "nginx-ingress-controller": "bitnami/nginx-ingress-controller:0.24.1-r4",
     "oauth2_proxy": "bitnami/oauth2-proxy:3.1.0-r1",
     "prometheus": "bitnami/prometheus:2.9.2-r0"
